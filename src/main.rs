--- conflicted
+++ resolved
@@ -1,12 +1,6 @@
 use std::{
     fs::File, io::{self, BufWriter, Write}, sync::Arc
 };
-<<<<<<< HEAD
-
-use clap::{Parser, Subcommand};
-use crossterm::{cursor, event::{self, Event, KeyCode, KeyEvent, KeyModifiers}, execute, style::Print, terminal::{self, ClearType} };
-use serial2_tokio::SerialPort;
-=======
 use clap::{CommandFactory, Parser, Subcommand};
 use crossterm::{cursor, event::{self, Event, KeyCode, KeyEvent, KeyModifiers, MouseEvent}, execute, terminal::{self, ClearType} };
 use serial2_tokio::SerialPort;
@@ -21,7 +15,6 @@
 const UTF_DOWN_KEY: &str = "\u{001B}\u{005B}\u{0042}";
 const UTF_LEFT_KEY: &str = "\u{001B}\u{005B}\u{0044}";
 const UTF_RIGHT_KEY: &str = "\u{001B}\u{005B}\u{0043}";
->>>>>>> ef9fad08
 
 #[derive(Parser)]
 #[command(name = "netcon", version, about, long_about = None)]
@@ -65,17 +58,6 @@
     },
 }
 
-<<<<<<< HEAD
-const UTF_TAB: &str = "\u{0009}";
-const UTF_BKSP: &str = "\u{0008}";
-const UTF_DEL: &str = "\u{007F}";
-const UTF_ESC: &str = "\u{001B}";
-const UTF_CTRL_C: &str = "\u{001B}\u{0043}";
-const UTF_UP_KEY: &str = "\u{001B}\u{005B}\u{0041}";
-const UTF_DOWN_KEY: &str = "\u{001B}\u{005B}\u{0042}";
-const UTF_LEFT_KEY: &str = "\u{001B}\u{005B}\u{0044}";
-const UTF_RIGHT_KEY: &str = "\u{001B}\u{005B}\u{0043}";
-=======
 #[derive(Debug)]
 #[allow(dead_code)]
 enum SerialMessage {
@@ -187,7 +169,6 @@
         }
     }
 }
->>>>>>> ef9fad08
 
 #[tokio::main]
 async fn main() -> io::Result<()> {
@@ -349,52 +330,6 @@
     }
 }
 
-<<<<<<< HEAD
-async fn interactive_session(baud: Option<u32>, port: &str, keep_settings: bool) -> io::Result<()> {
-    use tokio::{sync::{broadcast, Mutex}, time::{timeout, Duration}};
-    use std::sync::Arc;
-    let mut stdout = io::stdout();
-    execute!(stdout, terminal::EnterAlternateScreen)?;
-    terminal::enable_raw_mode()?;
-    execute!(stdout, terminal::Clear(ClearType::All), cursor::MoveTo(0,0)).ok();
-
-    // Sends a kill signal to all tokio processes
-    let (shutdown_tx, _) = broadcast::channel::<()>(1);
-    let (tx, mut rx) = tokio::sync::mpsc::channel::<Vec<u8>>(100);
-    let con = Arc::new(Mutex::new(open_port(baud, port, keep_settings)?));
-
-    // Reads the incoming serial data from the connection and sends it
-    // to the `write_handle` via `mpsc::channel` to be written to stdout
-    let read_con = Arc::clone(&con);
-    let mut read_shutdown_rx = shutdown_tx.subscribe();
-    let read_handle = tokio::spawn(async move {
-        let mut buffer = vec![0u8; 1024];
-        loop {
-            tokio::select! {
-                _ = read_shutdown_rx.recv() => {
-                    break;
-                }
-                read_result = async {
-                    let connection = read_con.lock().await;
-                    timeout(Duration::from_millis(100), connection.read(&mut buffer)).await 
-                } => {
-                    match read_result {
-                        Ok(Ok(0)) => {
-                            eprintln!("Serial connection closed");
-                            break;
-                        }
-                        Ok(Ok(n)) => {
-                            let data = buffer[..n].to_vec();
-                            if tx.send(data).await.is_err() {
-                                break;
-                            }
-                        }
-                        Ok(Err(e)) => {
-                            eprintln!("Read error: {e}");
-                            break;
-                        }
-                        Err(_) => continue,
-=======
 fn stdin_input_loop(stdin_tx: tokio::sync::mpsc::Sender<String>, command_tx: tokio::sync::mpsc::Sender<SerialMessage>, ui_tx: tokio::sync::mpsc::Sender<UICommand>) {
     loop {
         match event::read() {
@@ -430,7 +365,6 @@
                     (KeyCode::Char('q'), KeyModifiers::CONTROL) => {
                         let _ = command_tx.blocking_send(SerialMessage::Shutdown);
                         break;
->>>>>>> ef9fad08
                     }
                     (KeyCode::Char('c'), KeyModifiers::CONTROL) => UTF_CTRL_C.to_string(),
                     (KeyCode::Tab, _) => UTF_TAB.to_string(),
@@ -449,8 +383,6 @@
                 if stdin_tx.blocking_send(data).is_err() {
                     break;
                 }
-<<<<<<< HEAD
-=======
             }
             Ok(Event::Mouse(MouseEvent { kind, column, row, .. })) => {
                 let ui_command = match kind {
@@ -469,7 +401,6 @@
                 if stdin_tx.blocking_send(text).is_err() {
                     break;
                 }
->>>>>>> ef9fad08
             }
             Ok(_) => {} // Ignore other events
             Err(_) => break,
@@ -477,21 +408,6 @@
     }
 }
 
-<<<<<<< HEAD
-    // Writes incoming serial data from the connection to stdout via `mpsc::channel`
-    let mut print_shutdown_rx = shutdown_tx.subscribe();
-    let print_stdout_handle = tokio::spawn(async move {
-        while let Some(data) = rx.recv().await {
-            tokio::select! {
-                _ = print_shutdown_rx.recv() => {
-                    break;
-                }
-                _ = tokio::task::spawn_blocking(move || {
-                    let mut stdout = io::stdout();
-                    execute!(stdout, crossterm::style::SetColors(crossterm::style::Colors::new(crossterm::style::Color::Green, crossterm::style::Color::Black)), Print(String::from_utf8_lossy(&data).to_string())).ok();
-                    stdout.flush().ok()
-                }) => {}
-=======
 async fn run_file_output(mut file_rx: tokio::sync::broadcast::Receiver<SerialEvent>, filename: String) {
     let (write_tx, write_rx) = std::sync::mpsc::channel::<Vec<u8>>();
     let filename_clone = filename.clone();
@@ -516,126 +432,11 @@
                 || writer.buffer().len() > 32 * 1024 {
                     let _ = writer.flush();
                     last_flush = now;
->>>>>>> ef9fad08
             }
         }
         let _ = writer.flush();
     });
 
-<<<<<<< HEAD
-    // TODO: Implement asynchronous logging to a file?
-    // thinking that i need to read data to a buffer x amount of bytes
-    // to efficiently scan the buffer for certain words like `Error` or `serial`
-    // also need to look into a proper channel for the serial connection data streaming
-    // currently using mpsc but i only have one producer and will be having multiple consumers...
-    // let log_file = tokio::spawn(async move {
-    //     while let Some(data) = rx.recv().await {
-    //     }
-    // });
-
-    // Reads data from stdin and sends it to the serial connection
-    let write_con = Arc::clone(&con);
-    let mut write_shutdown_rx = shutdown_tx.subscribe();
-    let write_handle = tokio::spawn(async move {
-        let (stdin_tx, mut stdin_rx) = tokio::sync::mpsc::channel::<String>(10);
-
-        // Spawn blocking thread for stdin - use std::thread::spawn, not spawn_blocking
-        std::thread::spawn(move || {
-            let mut stdout = io::stdout();
-            loop {
-                if let Ok(true) = event::poll(Duration::from_millis(10)) {
-                    match event::read().expect("should not fail because of `crossterm::event::poll`") {
-                        Event::Key(KeyEvent { code, modifiers, .. }) => {
-                            match (code, modifiers) {
-                                (KeyCode::Char('l'), KeyModifiers::CONTROL) => {
-                                    execute!(stdout, terminal::Clear(ClearType::All), cursor::MoveTo(0,0)).ok();
-                                }
-                                (KeyCode::Char('q'), KeyModifiers::CONTROL) => {
-                                    let _ = shutdown_tx.send(());
-                                    break;
-                                }
-                                (KeyCode::Char('c'), KeyModifiers::CONTROL) => {
-                                    if stdin_tx.blocking_send(UTF_CTRL_C.to_string()).is_err() {
-                                        break;
-                                    }
-                                }
-                                (KeyCode::Tab, _) => {
-                                    if stdin_tx.blocking_send(UTF_TAB.to_string()).is_err() {
-                                        break;
-                                    }
-                                }
-                                (KeyCode::Delete, _) => {
-                                    if stdin_tx.blocking_send(UTF_DEL.to_string()).is_err() {
-                                        break;
-                                    }
-                                }
-                                (KeyCode::Up, _) => {
-                                    if stdin_tx.blocking_send(UTF_UP_KEY.to_string()).is_err() {
-                                        break;
-                                    }
-                                }
-                                (KeyCode::Down, _) => {
-                                    if stdin_tx.blocking_send(UTF_DOWN_KEY.to_string()).is_err() {
-                                        break;
-                                    }
-                                }
-                                (KeyCode::Left, _) => {
-                                    if stdin_tx.blocking_send(UTF_LEFT_KEY.to_string()).is_err() {
-                                        break;
-                                    }
-                                }
-                                (KeyCode::Right, _) => {
-                                    if stdin_tx.blocking_send(UTF_RIGHT_KEY.to_string()).is_err() {
-                                        break;
-                                    }
-                                }
-                                (KeyCode::Enter, _) => {
-                                    if stdin_tx.blocking_send('\r'.to_string()).is_err() {
-                                        break;
-                                    }
-                                }
-                                (KeyCode::Backspace, _) => {
-                                    if stdin_tx.blocking_send(UTF_BKSP.to_string()).is_err() {
-                                        break;
-                                    };
-                                }
-                                (KeyCode::Esc, _) => {
-                                    if stdin_tx.blocking_send(UTF_ESC.to_string()).is_err() {
-                                        break;
-                                    };
-                                }
-                                (KeyCode::Char(c), _) => {
-                                    if stdin_tx.blocking_send(c.to_string()).is_err() {
-                                        break;
-                                    };
-                                }
-                                _ => {}
-                            }
-                            stdout.flush().ok();
-                        }
-                        _ => {}
-                    }
-                }
-            }
-        });
-
-        // Async task receives from channel and writes to serial
-        while let Some(data) = stdin_rx.recv().await {
-            tokio::select! {
-                _ = write_shutdown_rx.recv() => {
-                    break;
-                }
-                result = async {
-                    let connection = write_con.lock().await;
-                    connection.write_all(data.as_bytes()).await
-                } => {
-                    if let Err(e) = result {
-                        eprintln!("Write error: {e}");
-                        break;
-                    }
-                }
-            };
-=======
 
     let data_streamer = tokio::spawn(async move {
         let mut write_buf = Vec::with_capacity(4096);
@@ -684,18 +485,11 @@
                     }
                 }
             }
->>>>>>> ef9fad08
-        }
-        if !write_buf.is_empty() {
-            let _ = write_tx.send(std::mem::take(&mut write_buf));
+        }
+        if !write_buf.is_empty() { let _ = write_tx.send(std::mem::take(&mut write_buf));
         }
         drop(write_tx);
     });
-<<<<<<< HEAD
-    let result = tokio::try_join!(read_handle, print_stdout_handle, write_handle);
-    ensure_terminal_cleanup(stdout);
-    result?;
-=======
 
     let _ = data_streamer.await;
     let _ = write_handle.await;
@@ -743,7 +537,6 @@
     }
 
     ensure_terminal_cleanup(stdout);
->>>>>>> ef9fad08
     Ok(())
 }
 
@@ -822,10 +615,7 @@
 
 fn ensure_terminal_cleanup(mut stdout: io::Stdout) {
     use crossterm::{cursor::Show, execute, terminal::{disable_raw_mode, LeaveAlternateScreen}};
-<<<<<<< HEAD
-=======
     let _ = execute!(stdout, event::DisableMouseCapture, event::DisableBracketedPaste);
->>>>>>> ef9fad08
     let _ = disable_raw_mode();
     let _ = execute!(stdout, LeaveAlternateScreen, Show);
     let _ = stdout.flush();
